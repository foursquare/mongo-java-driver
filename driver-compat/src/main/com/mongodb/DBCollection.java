--- conflicted
+++ resolved
@@ -71,6 +71,11 @@
         return insert(Arrays.asList(documents), writeConcern);
     }
 
+    @Override
+    public WriteResult insert(final DBObject[] arr, final WriteConcern concern, final DBEncoder encoder) {
+        throw new UnsupportedOperationException();
+    }
+
     public WriteResult insert(final List<DBObject> documents) {
         return insert(documents, getWriteConcern());
     }
@@ -84,6 +89,11 @@
         }
     }
 
+    @Override
+    public WriteResult insert(final List<DBObject> list, final WriteConcern concern, final DBEncoder encoder) {
+        throw new UnsupportedOperationException();
+    }
+
 
     public WriteResult save(final DBObject obj) {
         return save(obj, getWriteConcern());
@@ -91,17 +101,23 @@
 
     public WriteResult save(final DBObject obj, final WriteConcern wc) {
         try {
-<<<<<<< HEAD
             UpdateResult result = collection.writeConcern(wc.toNew()).save(obj);
-=======
-            final UpdateResult result = collection.save(new MongoSave<DBObject>(obj).writeConcern(wc.toNew()));
->>>>>>> ff5bd7f1
             return new WriteResult(result, wc);
         } catch (MongoDuplicateKeyException e) {
             throw new MongoException.DuplicateKey(e);
         } catch (org.mongodb.MongoException e) {
             throw new MongoException(e);
         }
+    }
+
+    @Override
+    public void dropIndexes() {
+        throw new UnsupportedOperationException();
+    }
+
+    @Override
+    public void dropIndexes(final String name) {
+        throw new UnsupportedOperationException();
     }
 
     /**
@@ -137,7 +153,6 @@
         try {
             final UpdateResult result;
             if (!o.keySet().isEmpty() && o.keySet().iterator().next().startsWith("$")) {
-<<<<<<< HEAD
                 result = upsert ?
                         writableStream.modifyOrInsert(DBObjects.toUpdateOperationsDocument(o)) :
                         writableStream.modify(DBObjects.toUpdateOperationsDocument(o));
@@ -145,23 +160,16 @@
                 result = upsert ?
                         writableStream.replaceOrInsert(o) :
                         writableStream.replace(o);
-=======
-                final MongoUpdate update = new MongoUpdate(DBObjects.toQueryFilterDocument(q),
-                                                           DBObjects.toUpdateOperationsDocument(o));
-                update.isMulti(multi).isUpsert(upsert).writeConcern(concern.toNew());
-                result = collection.update(update);
-            }
-            else {
-                final MongoReplace<DBObject> replace = new MongoReplace<DBObject>(DBObjects.toQueryFilterDocument(q),
-                                                                                  o);
-                replace.isUpsert(upsert).writeConcern(concern.toNew());
-                result = collection.replace(replace);
->>>>>>> ff5bd7f1
             }
             return new WriteResult(result, concern);
         } catch (org.mongodb.MongoException e) {
             throw new MongoException(e);
         }
+    }
+
+    @Override
+    public WriteResult update(final DBObject q, final DBObject o, final boolean upsert, final boolean multi, final WriteConcern concern, final DBEncoder encoder) {
+        throw new UnsupportedOperationException();
     }
 
     /**
@@ -213,6 +221,16 @@
         return remove(filter, getWriteConcern());
     }
 
+    @Override
+    public DBCursor find(final DBObject query, final DBObject fields, final int numToSkip, final int batchSize, final int options) {
+        throw new UnsupportedOperationException();
+    }
+
+    @Override
+    public DBCursor find(final DBObject query, final DBObject fields, final int numToSkip, final int batchSize) {
+        throw new UnsupportedOperationException();
+    }
+
 
     public WriteResult remove(final DBObject filter, final WriteConcern writeConcernToUse) {
         final RemoveResult result = collection.filter(DBObjects.toQueryFilterDocument(filter)).writeConcern(
@@ -220,6 +238,11 @@
         return new WriteResult(result, writeConcernToUse);
     }
 
+    @Override
+    public WriteResult remove(final DBObject o, final WriteConcern concern, final DBEncoder encoder) {
+        throw new UnsupportedOperationException();
+    }
+
     public DBCursor find(final DBObject filter) {
         return find(filter, null);
     }
@@ -314,21 +337,23 @@
     public DBObject findOne(final DBObject o, final DBObject fields, final DBObject orderBy,
                             final ReadPreference readPref) {
 
-<<<<<<< HEAD
         DBObject obj = collection.filter(DBObjects.toQueryFilterDocument(o)).select(
                 DBObjects.toFieldSelectorDocument(fields)).readPreference(readPref.toNew()).one();
-=======
-        final MongoFind find = new MongoFind(DBObjects.toQueryFilterDocument(o)).select(
-                DBObjects.toFieldSelectorDocument(fields));
-        find.readPreference(readPref.toNew());
-
-        final DBObject obj = collection.findOne(find);
->>>>>>> ff5bd7f1
 
         if (obj != null && (fields != null && fields.keySet().size() > 0)) {
             obj.markAsPartialObject();
         }
         return obj;
+    }
+
+    @Override
+    public Object apply(final DBObject o) {
+        throw new UnsupportedOperationException();
+    }
+
+    @Override
+    public Object apply(final DBObject jo, final boolean ensureID) {
+        throw new UnsupportedOperationException();
     }
 
     /**
@@ -489,19 +514,87 @@
         if (skip > Integer.MAX_VALUE) {
             throw new IllegalArgumentException("skip is too large: " + skip);
         }
-<<<<<<< HEAD
         MongoStream<DBObject> stream = collection;
         if (query != null) {
             stream = stream.filter(DBObjects.toQueryFilterDocument(query));
         }
         // TODO: investigate case of int to long for skip
         return stream.limit((int) limit).skip((int) skip).readPreference(readPreference.toNew()).count();
-=======
-        final MongoFind find = new MongoFind(DBObjects.toQueryFilterDocument(query));
-        find.limit((int) limit).skip((int) skip).readPreference(
-                readPreference.toNew());   // TODO: investigate case of int to long for skip
-        return collection.count(find);
->>>>>>> ff5bd7f1
+    }
+
+    @Override
+    public DBCollection rename(final String newName) {
+        throw new UnsupportedOperationException();
+    }
+
+    @Override
+    public DBCollection rename(final String newName, final boolean dropTarget) {
+        throw new UnsupportedOperationException();
+    }
+
+    @Override
+    public DBObject group(final DBObject key, final DBObject cond, final DBObject initial, final String reduce) {
+        throw new UnsupportedOperationException();
+    }
+
+    @Override
+    public DBObject group(final DBObject key, final DBObject cond, final DBObject initial, final String reduce, final String finalize) {
+        throw new UnsupportedOperationException();
+    }
+
+    @Override
+    public DBObject group(final DBObject key, final DBObject cond, final DBObject initial, final String reduce, final String finalize, final ReadPreference readPrefs) {
+        throw new UnsupportedOperationException();
+    }
+
+    @Override
+    public DBObject group(final GroupCommand cmd) {
+        throw new UnsupportedOperationException();
+    }
+
+    @Override
+    public DBObject group(final GroupCommand cmd, final ReadPreference readPrefs) {
+        throw new UnsupportedOperationException();
+    }
+
+    @Override
+    public DBObject group(final DBObject args) {
+        throw new UnsupportedOperationException();
+    }
+
+    @Override
+    public List distinct(final String key) {
+        throw new UnsupportedOperationException();
+    }
+
+    @Override
+    public List distinct(final String key, final ReadPreference readPrefs) {
+        throw new UnsupportedOperationException();
+    }
+
+    @Override
+    public List distinct(final String key, final DBObject query) {
+        throw new UnsupportedOperationException();
+    }
+
+    @Override
+    public List distinct(final String key, final DBObject query, final ReadPreference readPrefs) {
+        throw new UnsupportedOperationException();
+    }
+
+    @Override
+    public MapReduceOutput mapReduce(final String map, final String reduce, final String outputTarget, final DBObject query) {
+        throw new UnsupportedOperationException();
+    }
+
+    @Override
+    public MapReduceOutput mapReduce(final String map, final String reduce, final String outputTarget, final MapReduceCommand.OutputType outputType, final DBObject query) {
+        throw new UnsupportedOperationException();
+    }
+
+    @Override
+    public MapReduceOutput mapReduce(final String map, final String reduce, final String outputTarget, final MapReduceCommand.OutputType outputType, final DBObject query, final ReadPreference readPrefs) {
+        throw new UnsupportedOperationException();
     }
 
     /**
@@ -542,6 +635,16 @@
 
     public void ensureIndex(final DBObject fields) {
         ensureIndex(fields, (DBObject) null);
+    }
+
+    @Override
+    public void ensureIndex(final DBObject keys, final String name) {
+        throw new UnsupportedOperationException();
+    }
+
+    @Override
+    public void ensureIndex(final DBObject keys, final String name, final boolean unique) {
+        throw new UnsupportedOperationException();
     }
 
     // TODO: check if these are all the supported options
@@ -571,6 +674,16 @@
         collection.admin().ensureIndex(new Index(name, unique, keys.toArray(new Index.Key[keys.size()])));
     }
 
+    @Override
+    public void resetIndexCache() {
+        throw new UnsupportedOperationException();
+    }
+
+    @Override
+    public void setHintFields(final List<DBObject> lst) {
+        throw new UnsupportedOperationException();
+    }
+
     /**
      * calls {@link DBCollection#findAndModify(com.mongodb.DBObject, com.mongodb.DBObject, com.mongodb.DBObject,
      * boolean, com.mongodb.DBObject, boolean, boolean)} with fields=null, remove=false, returnNew=false, upsert=false
@@ -610,6 +723,26 @@
      */
     public DBObject findAndRemove(final DBObject query) {
         return findAndModify(query, null, null, true, null, false, false);
+    }
+
+    @Override
+    public void createIndex(final DBObject keys) {
+        throw new UnsupportedOperationException();
+    }
+
+    @Override
+    public void createIndex(final DBObject keys, final DBObject options) {
+        throw new UnsupportedOperationException();
+    }
+
+    @Override
+    public void createIndex(final DBObject keys, final DBObject options, final DBEncoder encoder) {
+        throw new UnsupportedOperationException();
+    }
+
+    @Override
+    public void ensureIndex(final String name) {
+        throw new UnsupportedOperationException();
     }
 
     /**
@@ -626,7 +759,6 @@
      * @return the document
      * @throws MongoException
      */
-<<<<<<< HEAD
     public DBObject findAndModify(DBObject query, DBObject fields, DBObject sort, boolean remove, DBObject update,
                                   boolean returnNew, boolean upsert) {
         MongoWritableStream<DBObject> stream = collection.filter(DBObjects.toQueryFilterDocument(query))
@@ -649,28 +781,6 @@
                         stream.replaceOrInsertAndGet(update, asGetOrder(returnNew)) :
                         stream.replaceAndGet(update, asGetOrder(returnNew));
             }
-=======
-    public DBObject findAndModify(final DBObject query, final DBObject fields, final DBObject sort,
-                                  final boolean remove, final DBObject update, final boolean returnNew,
-                                  final boolean upsert) {
-        if (remove) {
-            final MongoFindAndRemove findAndRemove = new MongoFindAndRemove().where(
-                    DBObjects.toQueryFilterDocument(query)).where(DBObjects.toQueryFilterDocument(query));
-            return collection.findAndRemove(findAndRemove);
-        }
-        if (update != null && !update.keySet().isEmpty() && update.keySet().iterator().next().charAt(0) == '$') {
-            final MongoFindAndUpdate findAndUpdate = new MongoFindAndUpdate().where(
-                    DBObjects.toQueryFilterDocument(query)).updateWith(
-                    DBObjects.toUpdateOperationsDocument(update)).returnNew(returnNew).upsert(upsert).sortBy(
-                    DBObjects.toSortCriteriaDocument(sort));
-            return collection.findAndUpdate(findAndUpdate);
-        }
-        else {
-            final MongoFindAndReplace<DBObject> findAndReplace = new MongoFindAndReplace<DBObject>(update).where(
-                    DBObjects.toQueryFilterDocument(query)).returnNew(returnNew).upsert(upsert).sortBy(
-                    DBObjects.toSortCriteriaDocument(sort));
-            return collection.findAndReplace(findAndReplace);
->>>>>>> ff5bd7f1
         }
     }
 
@@ -686,6 +796,11 @@
 
     public DB getDB() {
         return database;
+    }
+
+    @Override
+    public Class getObjectClass() {
+        throw new UnsupportedOperationException();
     }
 
     /**
@@ -730,6 +845,26 @@
             return readPreference;
         }
         return database.getReadPreference();
+    }
+
+    @Override
+    public void slaveOk() {
+        throw new UnsupportedOperationException();
+    }
+
+    @Override
+    public void addOption(final int option) {
+        throw new UnsupportedOperationException();
+    }
+
+    @Override
+    public void setOptions(final int options) {
+        throw new UnsupportedOperationException();
+    }
+
+    @Override
+    public void resetOptions() {
+        throw new UnsupportedOperationException();
     }
 
 
@@ -755,23 +890,46 @@
         CommandResult res = null;
         if (command.getOutputType() == MapReduceCommand.OutputType.INLINE) {
             res = database.command(cmd, getOptions(),
-<<<<<<< HEAD
                     command.getReadPreference() != null ? command.getReadPreference() : getReadPreference());
         } else {
-=======
-                                   command.getReadPreference() != null ? command.getReadPreference()
-                                           : getReadPreference());
-        }
-        else {
->>>>>>> ff5bd7f1
             res = database.command(cmd);
         }
         res.throwOnError();
         return new MapReduceOutput(this, cmd, res);
     }
 
+    @Override
+    public MapReduceOutput mapReduce(final DBObject command) {
+        throw new UnsupportedOperationException();
+    }
+
+    @Override
+    public AggregationOutput aggregate(final DBObject firstOp, final DBObject... additionalOps) {
+        throw new UnsupportedOperationException();
+    }
+
     public int getOptions() {
         return 0;   // TODO: Support options
+    }
+
+    @Override
+    public void setDBDecoderFactory(final DBDecoderFactory fact) {
+        throw new UnsupportedOperationException();
+    }
+
+    @Override
+    public DBDecoderFactory getDBDecoderFactory() {
+        throw new UnsupportedOperationException();
+    }
+
+    @Override
+    public void setDBEncoderFactory(final DBEncoderFactory fact) {
+        throw new UnsupportedOperationException();
+    }
+
+    @Override
+    public DBEncoderFactory getDBEncoderFactory() {
+        throw new UnsupportedOperationException();
     }
 
     /**
@@ -789,6 +947,26 @@
         return res;
     }
 
+    @Override
+    public void dropIndex(final DBObject keys) {
+        throw new UnsupportedOperationException();
+    }
+
+    @Override
+    public void dropIndex(final String name) {
+        throw new UnsupportedOperationException();
+    }
+
+    @Override
+    public CommandResult getStats() {
+        throw new UnsupportedOperationException();
+    }
+
+    @Override
+    public boolean isCapped() {
+        throw new UnsupportedOperationException();
+    }
+
     /**
      * Sets a default class for objects in this collection; null resets the class to nothing.
      *
@@ -821,272 +999,9 @@
 
     private void setCollection(final String name) {
         this.collection = database.toNew().
-<<<<<<< HEAD
                 getTypedCollection(name, new CollectibleDBObjectSerializer(database,
                         database.getMongo().getNew().getOptions().getPrimitiveSerializers(),
                         new ObjectIdGenerator(), objectClass,
                         new HashMap<String, Class<? extends DBObject>>(pathToClassMap)));
-=======
-                getTypedCollection(name,
-                                   new CollectibleDBObjectSerializer(database,
-                                                                     database.getMongo().getNew().getOptions()
-                                                                             .getPrimitiveSerializers(),
-                                                                     new ObjectIdGenerator(),
-                                                                     objectClass,
-                                                                     new HashMap<String,
-                                                                             Class<? extends DBObject>>
-                                                                             (pathToClassMap)));
-    }
-
-
-    @Override
-    public WriteResult insert(final DBObject[] arr, final WriteConcern concern, final DBEncoder encoder) {
-        throw new IllegalStateException("Not implemented yet!");
-    }
-
-    @Override
-    public WriteResult insert(final List<DBObject> list, final WriteConcern concern, final DBEncoder encoder) {
-        throw new IllegalStateException("Not implemented yet!");
-    }
-
-    @Override
-    public WriteResult update(final DBObject q, final DBObject o, final boolean upsert, final boolean multi, final
-    WriteConcern concern, final DBEncoder encoder) {
-        throw new IllegalStateException("Not implemented yet!");
-    }
-
-    @Override
-    public WriteResult remove(final DBObject o, final WriteConcern concern, final DBEncoder encoder) {
-        throw new IllegalStateException("Not implemented yet!");
-    }
-
-    @Override
-    public DBCursor find(final DBObject query, final DBObject fields, final int numToSkip, final int batchSize,
-                         final int options) {
-        throw new IllegalStateException("Not implemented yet!");
-    }
-
-    @Override
-    public DBCursor find(final DBObject query, final DBObject fields, final int numToSkip, final int batchSize) {
-        throw new IllegalStateException("Not implemented yet!");
-    }
-
-    @Override
-    public void createIndex(final DBObject keys) {
-        //TODO: is this correct?  The old code had all sorts of checks for ensureIndex
-        ensureIndex(keys);
-    }
-
-    @Override
-    public void createIndex(final DBObject keys, final DBObject options) {
-        throw new IllegalStateException("Not implemented yet!");
-    }
-
-    @Override
-    public void createIndex(final DBObject keys, final DBObject options, final DBEncoder encoder) {
-        throw new IllegalStateException("Not implemented yet!");
-    }
-
-    @Override
-    public void ensureIndex(final String name) {
-        throw new IllegalStateException("Not implemented yet!");
-    }
-
-    @Override
-    public void ensureIndex(final DBObject keys, final String name) {
-        throw new IllegalStateException("Not implemented yet!");
-    }
-
-    @Override
-    public void ensureIndex(final DBObject keys, final String name, final boolean unique) {
-        throw new IllegalStateException("Not implemented yet!");
-    }
-
-    @Override
-    public void resetIndexCache() {
-        throw new IllegalStateException("Not implemented yet!");
-    }
-
-    @Override
-    public void setHintFields(final List<DBObject> lst) {
-        throw new IllegalStateException("Not implemented yet!");
-    }
-
-    @Override
-    public Object apply(final DBObject o) {
-        throw new IllegalStateException("Not implemented yet!");
-    }
-
-    @Override
-    public Object apply(final DBObject jo, final boolean ensureID) {
-        throw new IllegalStateException("Not implemented yet!");
-    }
-
-    @Override
-    public void dropIndexes() {
-        throw new IllegalStateException("Not implemented yet!");
-    }
-
-    @Override
-    public void dropIndexes(final String name) {
-        throw new IllegalStateException("Not implemented yet!");
-    }
-
-    @Override
-    public DBCollection rename(final String newName) {
-        throw new IllegalStateException("Not implemented yet!");
-    }
-
-    @Override
-    public DBCollection rename(final String newName, final boolean dropTarget) {
-        throw new IllegalStateException("Not implemented yet!");
-    }
-
-    @Override
-    public DBObject group(final DBObject key, final DBObject cond, final DBObject initial, final String reduce) {
-        throw new IllegalStateException("Not implemented yet!");
-    }
-
-    @Override
-    public DBObject group(final DBObject key, final DBObject cond, final DBObject initial, final String reduce, final
-    String finalize) {
-        throw new IllegalStateException("Not implemented yet!");
-    }
-
-    @Override
-    public DBObject group(final DBObject key, final DBObject cond, final DBObject initial, final String reduce,
-                          final String finalize, final ReadPreference readPrefs) {
-        throw new IllegalStateException("Not implemented yet!");
-    }
-
-    @Override
-    public DBObject group(final GroupCommand cmd) {
-        throw new IllegalStateException("Not implemented yet!");
-    }
-
-    @Override
-    public DBObject group(final GroupCommand cmd, final ReadPreference readPrefs) {
-        throw new IllegalStateException("Not implemented yet!");
-    }
-
-    @Override
-    public DBObject group(final DBObject args) {
-        throw new IllegalStateException("Not implemented yet!");
-    }
-
-    @Override
-    public List distinct(final String key) {
-        throw new IllegalStateException("Not implemented yet!");
-    }
-
-    @Override
-    public List distinct(final String key, final ReadPreference readPrefs) {
-        throw new IllegalStateException("Not implemented yet!");
-    }
-
-    @Override
-    public List distinct(final String key, final DBObject query) {
-        throw new IllegalStateException("Not implemented yet!");
-    }
-
-    @Override
-    public List distinct(final String key, final DBObject query, final ReadPreference readPrefs) {
-        throw new IllegalStateException("Not implemented yet!");
-    }
-
-    @Override
-    public MapReduceOutput mapReduce(final String map, final String reduce, final String outputTarget, final DBObject
-            query) {
-        throw new IllegalStateException("Not implemented yet!");
-    }
-
-    @Override
-    public MapReduceOutput mapReduce(final String map, final String reduce, final String outputTarget,
-                                     final MapReduceCommand.OutputType outputType, final DBObject query) {
-        throw new IllegalStateException("Not implemented yet!");
-    }
-
-    @Override
-    public MapReduceOutput mapReduce(final String map, final String reduce, final String outputTarget,
-                                     final MapReduceCommand.OutputType outputType, final DBObject query,
-                                     final ReadPreference readPrefs) {
-        throw new IllegalStateException("Not implemented yet!");
-    }
-
-    @Override
-    public MapReduceOutput mapReduce(final DBObject command) {
-        throw new IllegalStateException("Not implemented yet!");
-    }
-
-    @Override
-    public AggregationOutput aggregate(final DBObject firstOp, final DBObject... additionalOps) {
-        throw new IllegalStateException("Not implemented yet!");
-    }
-
-    @Override
-    public void dropIndex(final DBObject keys) {
-        throw new IllegalStateException("Not implemented yet!");
-    }
-
-    @Override
-    public void dropIndex(final String name) {
-        throw new IllegalStateException("Not implemented yet!");
-    }
-
-    @Override
-    public CommandResult getStats() {
-        throw new IllegalStateException("Not implemented yet!");
-    }
-
-    @Override
-    public boolean isCapped() {
-        throw new IllegalStateException("Not implemented yet!");
-    }
-
-    @Override
-    public Class getObjectClass() {
-        throw new IllegalStateException("Not implemented yet!");
-    }
-
-    @Override
-    @Deprecated
-    public void slaveOk() {
-        throw new IllegalStateException("Not implemented yet!");
-    }
-
-    @Override
-    public void addOption(final int option) {
-        throw new IllegalStateException("Not implemented yet!");
-    }
-
-    @Override
-    public void setOptions(final int options) {
-        throw new IllegalStateException("Not implemented yet!");
-    }
-
-    @Override
-    public void resetOptions() {
-        throw new IllegalStateException("Not implemented yet!");
-    }
-
-    @Override
-    public void setDBDecoderFactory(final DBDecoderFactory fact) {
-        throw new IllegalStateException("Not implemented yet!");
-    }
-
-    @Override
-    public DBDecoderFactory getDBDecoderFactory() {
-        throw new IllegalStateException("Not implemented yet!");
-    }
-
-    @Override
-    public void setDBEncoderFactory(final DBEncoderFactory fact) {
-        throw new IllegalStateException("Not implemented yet!");
-    }
-
-    @Override
-    public DBEncoderFactory getDBEncoderFactory() {
-        throw new IllegalStateException("Not implemented yet!");
->>>>>>> ff5bd7f1
     }
 }