/*
 * Copyright (c) 2008 - 2012 10gen, Inc. <http://10gen.com>
 *
 * Licensed under the Apache License, Version 2.0 (the "License");
 * you may not use this file except in compliance with the License.
 * You may obtain a copy of the License at
 *
 *   http://www.apache.org/licenses/LICENSE-2.0
 *
 * Unless required by applicable law or agreed to in writing, software
 * distributed under the License is distributed on an "AS IS" BASIS,
 * WITHOUT WARRANTIES OR CONDITIONS OF ANY KIND, either express or implied.
 * See the License for the specific language governing permissions and
 * limitations under the License.
 */

package org.mongodb.result;

public class MongoResult {
<<<<<<< HEAD
=======
    private final MongoReplyMessage<Document> replyMessage;

    public MongoResult(final MongoReplyMessage<Document> replyMessage) {
        this.replyMessage = replyMessage;
    }

    public MongoReplyMessage<Document> getReplyMessage() {
        return replyMessage;
    }
>>>>>>> 984ff189
}<|MERGE_RESOLUTION|>--- conflicted
+++ resolved
@@ -16,17 +16,6 @@
 
 package org.mongodb.result;
 
+// TODO: not sure if this class needs to exist
 public class MongoResult {
-<<<<<<< HEAD
-=======
-    private final MongoReplyMessage<Document> replyMessage;
-
-    public MongoResult(final MongoReplyMessage<Document> replyMessage) {
-        this.replyMessage = replyMessage;
-    }
-
-    public MongoReplyMessage<Document> getReplyMessage() {
-        return replyMessage;
-    }
->>>>>>> 984ff189
 }